---
title: "Partially Hidden Markov Chain Linear AutoRegressive model (PHMC-LAR)"
output:
  html_document: default
---

PHMC-LAR is a novel regime switching model dedicated to time series data.\
Let $\{X_t\}$ a time series subject to switches in regime. 
Let $\{Z_t\}$ the corresponding state process which is observed at some random timesteps and hidden at other timesteps.
In PHMC-LAR model, $\{Z_t\}$ is a PHMC process and within each regime, $X_t$ is a LAR process:

<<<<<<< HEAD
$$
\begin{align}
\label{X.model}
X_t \,|\, X_{t-p}^{t-1}, Z_t=k  \,&:=\, \phi_{0,k} + \sum_{i=1}^{p} \phi_{i,k} X_{t-i} + h_k \, \epsilon_t \quad \text{for} \quad t=1, \dots, T.
\end{align}{}
$$

with $p$ the number of past values of $X_t$ to be used in modelling, $k$ the state at time-step $t$, $(\phi_{0,k}, \, \phi_{1,k}, ..., \phi_{p,k})$ the intercept and autoregressive parameters associated with $k^{th}$ state, $h_k$ the standard deviation associated with $k^{th}$ state and $\{\epsilon_t\}$ the error terms.

Model parameters are estimated by Expectation-Maximization algorithm (EM).

We present three experiments within which PHMC-LAR model was applied to synthetic simulated data and realistic machine condition data.

### Related Papers
 * Prediction and Inference in a Partially Hidden Markov-switching Framework with Autoregression. Application to Machinery Health Diagnosis. Fatoumata Dama, Christine Sinoquet. University of Nantes, LS2N UMR CNRS 6004. Accepted at the 33rd IEEE International Conference on Tools with Artificial Intelligence(ICTAI): 8 pages, 1-3 november 2021, virtual.
 * F. Dama and C. Sinoquet. Partially Hidden Markov Chain Linear Autoregressive model : inference and forecasting. Under revision at Machine Learning Journal ([arXiv version](https://arxiv.org/abs/2102.12584)).

### Required Tools 
 * numpy
 * scipy
 * pickle
 * concurrent.futures

## Learn PHMC-LAR model parameters by EM algortihm
hmc_lar_parameter_learning(X_order, nb_regimes, data, initial_values, states, innovation, init_method="rand", nb_iters=500, epsilon=1e-6, nb_init=10, nb_iters_init=5)

**Parameters**

  * **X_order: *positive int value* **\
    Autoregressive order.\ 
  * **nb_regimes: *strictly positive int* **\
    Number of switching regimes.\
  * **data: *list of array_like* **\
    List of S observed time series where data[s] is a column vector of dimension $T_s \times 1$. And $T_s$ denotes the size of the $s^{th}$ time series starting at timestep t = X_order + 1.\  
  * **initial_values: *list of array_like* **\
    List of S initial values where initial_values[s] is a column vector of dimension X_order$\times 1$. initial_values[s] are initial values associated with the $s^{th}$ time series.\
  * **states: *list of array_like* **\
    List of S state sequences where states[s] is a line vector of dimension $1 \times T_s$:\
     + if states[s][0,t] = -1 then $Z^{(s)}_t$ is latent.\
     + otherwise states[s][0,t] is in $\{0, 1, 2, ..., \text{nb_regimes}-1\}$ and $Z^{(s)}_t$ is observed to be equal to states[s][0,t].\
  * **innovation: *string* **\
    Law of error terms, only *'gaussian'* noises are supported.\
  * **nb_iters: *int value* **\
    Maximum number of EM iterations.\
  * **epsilon: *real value* **\
    Convergence precision. EM will stops when the shift in parameters' estimate between two consecutive iterations is less than epsilon. L1-norm was used.\

**Returns** (log_ll, A, Pi, list_Gamma, list_Alpha, ar_coefficients, sigma, intercept, psi)
   
   * **log_ll: r*eal value* **\
     loglikelihood
   * **A: *array_like* **\
     Transition matrix.
   * **Pi: *array_like* **\
     Initial state probabilities.
   * **list_Gamma: *list of array_like* **\
     Smoothed marginal probabilities.
   * **list_Alpha: *list array_like* **\
     Filtered marginal probabilities.
   * **ar_coefficients: *array_like* **\
     Autoregressive coefficients of dimension X_order$\times$nb_regimes. ar_coefficients[i,k] is the coefficient associated with $X_{t-i}$ within regime k.
   * **sigma: *array_like* **\
     Standard deviation, nb_regimes length array.
   * **intercept: *array_like* **\
     Intercept, nb_regimes length array.
   * **psi: *dict* **\
     Initial law parameters having the following entries:
     + mean: X_order length array.
     + covar: X_order x X_order matrix.\
   The initial values follow a gaussian multivariate law.
     

### Example

```{pyhton}
import os
import sys
sys.path.append(os.path.abspath(os.path.join(os.path.dirname(__file__), "src")))
import numpy as np
from EM_learning import hmc_lar_parameter_learning

#-----hyperparameters
X_order = 2
nb_regimes = 4
innovation = "gaussian"

#-----training data
data = []
initial_values = []
states = []

d = np.genfromtxt('data/recessions_RGNP.csv', delimiter=',')
#initial values
initial_values.append(np.zeros(shape=(X_order,1), dtype=np.float64))
initial_values[0][:, 0] = d[0:X_order]
#observed time series
data.append(np.ones(shape=(d.shape[0]-X_order, 1), dtype=np.float64))
data[0][:, 0] = d[X_order:]
#state sequences, completely latent
states.append(-1 * np.ones(shape=(1, data[0].shape[0]), dtype=np.int64))

#-----model learning
(total_log_ll, A, Pi, list_Gamma, list_Alpha, ar_coefficients, sigma, intercept, psi) = \
        hmc_lar_parameter_learning (X_order, nb_regimes, data, initial_values, states, innovation)

```

 
## Experiment on synthetetic data
### Data description
Binary files data-set_txxx_T=yyyy_N=zzz contain data simulated from PHMC-LAR(p=2, K=4) defines as follows:

$$ A = \left(
          \begin{array}{cccc} 
              0.5 & 0.2 & 0.1 & 0.2\\
              0.2 & 0.5 & 0.2 & 0.1 \\
              0.1 & 0.2 & 0.5 & 0.2 \\
              0.2 & 0.1 & 0.2 & 0.5
           \end{array} 
        \right), \quad \pi = (0.25, 0.25, 0.25, 0.25 ).
$$

$\theta^{(X,k)} = (\phi_{0,k}, \phi_{1,k}, \phi_{2,k}, h_k):$\
$\theta^{(X,1)}=(2, \, 0.5, \, 0.75, 0.2), \quad \theta^{(X,2)}=(-2, -0.5, \, 0.75, \, 0.5), \quad \theta^{(X,3)}=(4, \, 0.5, -0.75, \, 0.7), \quad \theta^{(X,4)} =  (-4, -0.5, -0.75, \, 0.9).$
$\mathbf{x}_0  \sim \mathcal{N}_2 \, \left((3, 5), \, 
                                            \begin{pmatrix}
                                                1 & \, 0.1 \\ 
                                                0.1 & \, 1
 					                                  \end{pmatrix} 
 					                        \right), 
 					                        \quad \epsilon_t \sim \mathcal{N}(0,1).$
 					                        
Theses files were created by the *dump* function of pickle module. Data can be unserialized using the "load" function from the same module.\
After unserialization operation, we get the following data regarding the file under consideration:

  1) For files having suffix "test" we get variables (data_S, data_X, init_values).\
  2) For files having suffix "train" we get variables (data_S, data_X, init_values, data_S_for, data_X_for).

The previous variables are defined as bellow:

  *  data_S list of N state sequences of length T.\
  *  data_X list of N time series of length T.\
  *  init_values list of N initial values of length 2, associated to the previous time series.\
  *  data_S_for list of N state sequences of length 30.\
  *  data_X_for list of N time series of length 30.

Note that, data_S_for and data_X_for are respectively 30-steps ahead out-of-sample forecast states and values. They are used in forecating experiments.


### Run experiments

```{python}
 python3 -O synthetic_data_experiment_1.py train_data_file output_dir P
 python3 -O synthetic_data_experiment_2.py train_data_file output_dir rho
```
with

 * **data_file** Training data file, equals data-set_train_T=100_N=X for X=1, 10, 100.\
 * **output_dir** The name of the output directory.\
 * **P $\in [0, 100]$** Percentage of labelled observation within training set.\
 * **rho $\in [0, 100[$** The level of unreliability upon labels.

The estimated model is serialized within a binary file and saved in output_dir.\
File *synthetic_data_inference.py* and *synthetic_data_forecasting.py* contains functions that allow to perform inference and forecasting tasks.


## Experiment on realistic machine condition data

### Data description
Directories train_FD00X for X=1,2,3,4 contain the health indicators [1,2] and the ground truth segementations [3] computed from the corresponding original CMAPSS datasets [4].\
Files train_FD00X_LHI_state are binary files in which health indicators and ground truth segementations was serialized by pickle module.\
Script cmapss_experiment.py takes one of these files as its first argument.


[1] E. Ramasso. Investigating computational geometry for failure prognostics. Int. J. Progn. Health Manag., vol. 5, no. 1, p. 005, 2014.\
[2] https://www.mathworks.com/matlabcentral/fileexchange/54808-segmentation-of-cmapss-trajectories-into-states.  \
[3] E. Ramasso, Segmentation of CMAPSS health indicators into discrete states for sequence-based classification and prediction purposes,” tech.rep., 2016.\
[4] https://ti.arc.nasa.gov/tech/dash/groups/pcoe/prognostic-data-repository/#turbofan.

### Run experiment
```{pyhton}
 python3 -O cmapss-experiment.py data_file output_dir P D
```
with

 * **data_file** Equals data/cmapss-data/train_FD00X_HI_state for X=1,2,3,4.\
 * **output_dir** The name of the output directory.\
 * **P** Equals 0 or 1. 0 means unsupervised scheme (MSAR model) and 1 means semi-supervised schem (PHMC-LAR model).\
 * **D** The autoregressive order.
 
The estimated model is serialized within a binary file and saved in *output_dir*.\
File *cmapss_inference.py* contains functions that allow to perform inference task.
=======
Documentation can be found in file README.pdf.
>>>>>>> 641e342d
<|MERGE_RESOLUTION|>--- conflicted
+++ resolved
@@ -9,7 +9,6 @@
 Let $\{Z_t\}$ the corresponding state process which is observed at some random timesteps and hidden at other timesteps.
 In PHMC-LAR model, $\{Z_t\}$ is a PHMC process and within each regime, $X_t$ is a LAR process:
 
-<<<<<<< HEAD
 $$
 \begin{align}
 \label{X.model}
@@ -201,7 +200,4 @@
  * **D** The autoregressive order.
  
 The estimated model is serialized within a binary file and saved in *output_dir*.\
-File *cmapss_inference.py* contains functions that allow to perform inference task.
-=======
-Documentation can be found in file README.pdf.
->>>>>>> 641e342d
+File *cmapss_inference.py* contains functions that allow to perform inference task.